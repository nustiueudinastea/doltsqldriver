package embedded

import (
	"context"
	"database/sql"
	"database/sql/driver"
	"fmt"

	"github.com/dolthub/dolt/go/cmd/dolt/commands/engine"
	"github.com/dolthub/dolt/go/cmd/dolt/errhand"
	"github.com/dolthub/dolt/go/libraries/doltcore/env"
	"github.com/dolthub/dolt/go/libraries/utils/config"
	"github.com/dolthub/dolt/go/libraries/utils/filesys"
)

const (
	DoltDriverName = "dolt"

	CommitNameParam      = "commitname"
	CommitEmailParam     = "commitemail"
	DatabaseParam        = "database"
	MultiStatementsParam = "multistatements"
)

var _ driver.Driver = (*doltDriver)(nil)

func init() {
	sql.Register(DoltDriverName, &doltDriver{})
}

// doltDriver is a driver.Driver implementation which provides access to a dolt database on the local filesystem
type doltDriver struct {
}

// Open opens and returns a connection to the datasource referenced by the string provided using the options provided.
// datasources must be in file url format:
//
//	file:///User/brian/driver/example/path?commitname=Billy%20Bob&commitemail=bb@gmail.com&database=dbname
//
// The path needs to point to a directory whose subdirectories are dolt databases.  If a "Create Database" command is
// run a new subdirectory will be created in this path.
// The supported parameters are
func (d *doltDriver) Open(dataSource string) (driver.Conn, error) {
	ctx := context.Background()
	var fs filesys.Filesys = filesys.LocalFS

	ds, err := ParseDataSource(dataSource)
	if err != nil {
		return nil, err
	}

	exists, isDir := fs.Exists(ds.Directory)
	if !exists {
		return nil, fmt.Errorf("'%s' does not exist", ds.Directory)
	} else if !isDir {
		return nil, fmt.Errorf("%s: is a file.  Need to specify a directory", ds.Directory)
	}

	fs, err = fs.WithWorkingDir(ds.Directory)
	if err != nil {
		return nil, err
	}

	name := ds.Params[CommitNameParam]
	if name == nil {
		return nil, fmt.Errorf("datasource '%s' must include the parameter '%s'", dataSource, CommitNameParam)
	}

	email := ds.Params[CommitEmailParam]
	if email == nil {
		return nil, fmt.Errorf("datasource '%s' must include the parameter '%s'", dataSource, CommitEmailParam)
	}

	cfg := config.NewMapConfig(map[string]string{
		config.UserNameKey:  name[0],
		config.UserEmailKey: email[0],
	})

	mrEnv, err := LoadMultiEnvFromDir(ctx, cfg, fs, ds.Directory, "0.40.17")
	if err != nil {
		return nil, err
	}

	seCfg := &engine.SqlEngineConfig{
		IsReadOnly: false,
		ServerUser: "root",
		Autocommit: true,
	}

	se, err := engine.NewSqlEngine(ctx, mrEnv, seCfg)
	if err != nil {
		return nil, err
	}

	gmsCtx, err := se.NewLocalContext(ctx)
	if err != nil {
		return nil, err
	}
	if database, ok := ds.Params[DatabaseParam]; ok && len(database) == 1 {
		gmsCtx.SetCurrentDatabase(database[0])
	}

	return &DoltConn{
		DataSource: ds,
		se:         se,
		gmsCtx:     gmsCtx,
		mrEnv:      mrEnv,
	}, nil
}

// LoadMultiEnvFromDir looks at each subfolder of the given path as a Dolt repository and attempts to return a MultiRepoEnv
// with initialized environments for each of those subfolder data repositories. subfolders whose name starts with '.' are
// skipped.
func LoadMultiEnvFromDir(
	ctx context.Context,
	cfg config.ReadWriteConfig,
	fs filesys.Filesys,
	path, version string,
) (*env.MultiRepoEnv, error) {

	multiDbDirFs, err := fs.WithWorkingDir(path)
	if err != nil {
		return nil, errhand.VerboseErrorFromError(err)
	}
<<<<<<< HEAD

	return env.MultiEnvForDirectory(ctx, cfg, multiDbDirFs, version, true, nil)
=======
	
	return env.MultiEnvForDirectory(ctx, cfg, multiDbDirFs, version, nil)
>>>>>>> b44a2ec1
}<|MERGE_RESOLUTION|>--- conflicted
+++ resolved
@@ -122,11 +122,6 @@
 	if err != nil {
 		return nil, errhand.VerboseErrorFromError(err)
 	}
-<<<<<<< HEAD
 
-	return env.MultiEnvForDirectory(ctx, cfg, multiDbDirFs, version, true, nil)
-=======
-	
 	return env.MultiEnvForDirectory(ctx, cfg, multiDbDirFs, version, nil)
->>>>>>> b44a2ec1
 }